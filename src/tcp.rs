--- conflicted
+++ resolved
@@ -88,9 +88,6 @@
         &self.state
     }
 
-<<<<<<< HEAD
-    pub fn should_update_available_data(&mut self, ts: Instant<TIMER_HZ>) -> bool {
-=======
     pub fn reset(&mut self) {
         self.set_state(State::default());
         self.rx_buffer.clear();
@@ -98,11 +95,7 @@
         self.last_check_time = None;
     }
 
-    pub fn should_update_available_data(&mut self, ts: Instant<CLK>) -> bool
-    where
-        Generic<CLK::T>: TryInto<Milliseconds>,
-    {
->>>>>>> 61413b7a
+    pub fn should_update_available_data(&mut self, ts: Instant<TIMER_HZ>) -> bool {
         // Cannot request available data on a socket that is closed by the
         // module
         if !self.is_connected() {
@@ -289,12 +282,8 @@
         self.rx_buffer.len()
     }
 
-<<<<<<< HEAD
     pub fn set_state(&mut self, state: State<TIMER_HZ>) {
-=======
-    pub fn set_state(&mut self, state: State<CLK>) {
         defmt::debug!("[{:?}] TCP state change: {:?} -> {:?}", self.handle(), self.state, state);
->>>>>>> 61413b7a
         self.state = state
     }
 }
